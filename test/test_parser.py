--- conflicted
+++ resolved
@@ -72,13 +72,8 @@
 
     def test_reg(self):
         """Test parsing the register statement"""
-<<<<<<< HEAD
-        text = "reg q[3]"
+        text = "register q[3]"
         parser = make_lark_parser(start='register_statement')
-=======
-        text = "register q[3]"
-        parser = self.make_parser(start='register_statement')
->>>>>>> 53d13a88
         tree = parser.parse(text)
         exp_tree = self.make_register_statement(self.make_array_declaration('q', 3))
         act_tree = self.simplify_tree(tree)
@@ -332,33 +327,18 @@
 
     def test_empty_line(self):
         """Test file beginning with empty lines"""
-<<<<<<< HEAD
-        text = "\nreg q[7]"
+        text = "\nregister q[7]"
         parser = make_lark_parser()
-=======
-        text = "\nregister q[7]"
-        parser = self.make_parser()
->>>>>>> 53d13a88
         parser.parse(text)
 
     def test_comment_line(self):
         """Test full line comment"""
-<<<<<<< HEAD
-        text = "reg q[7]\n// comment\n"
+        text = "register q[7]\n// comment\n"
         parser = make_lark_parser()
-=======
-        text = "register q[7]\n// comment\n"
-        parser = self.make_parser()
->>>>>>> 53d13a88
         parser.parse(text)
 
     def test_line_with_whitespace(self):
         """Test line with whitespace"""
-<<<<<<< HEAD
-        text = "reg q[7]\n \n"
+        text = "register q[7]\n \n"
         parser = make_lark_parser()
-=======
-        text = "register q[7]\n \n"
-        parser = self.make_parser()
->>>>>>> 53d13a88
         parser.parse(text)